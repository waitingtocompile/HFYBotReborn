--- conflicted
+++ resolved
@@ -25,12 +25,8 @@
             //I know, the number to pull is hardcoded. I should fix that at some point. Or you could, this project is open source after all (hint hint)
             foreach (Post post in Program.sub.New.Take(10))
             {
-<<<<<<< HEAD
                 
                 if (checkPostElegibility(post) && post.Comments.Where(com => com.Author == Program.user.Name).Count() == 0)
-=======
-                if (checkPostElegibility(post))
->>>>>>> 0dee6ae6
                 {
                     Console.Write(ConsoleUtils.TimeStamp + " Self post found, \"{0}\", adding comment... ", post.Title);
                     string commentString = generateComment(post);
@@ -104,7 +100,7 @@
 
             foreach (Post post in allPosts)
             {
-                if (post.Subreddit == Program.sub.Name && post.IsSelfPost && (post.LinkFlairText == "OC" | post.Title.Substring(0, 4) == "[OC]"))
+                if (checkPostElegebility(post))
                     relevantPosts.Add(post);
             }
 
